--- conflicted
+++ resolved
@@ -49,24 +49,16 @@
     protected void setUp() throws Exception {
         super.setUp();
         ((StartupManagerImpl) StartupManager.getInstance(getProject())).runPostStartupActivities();
-<<<<<<< HEAD
         VirtualDirectoryImpl.allowRootAccess(JetTestCaseBuilder.getHomeDirectory());
-=======
-        VfsRootAccess.allowRootAccess(JetTestCaseBuilder.getHomeDirectory());
 
         kotlinInternalModeOriginalValue = KotlinInternalMode.OBJECT$.getEnabled();
         KotlinInternalMode.OBJECT$.setEnabled(true);
->>>>>>> 44084de3
     }
 
     @Override
     protected void tearDown() throws Exception {
-<<<<<<< HEAD
+        KotlinInternalMode.OBJECT$.setEnabled(kotlinInternalModeOriginalValue);
         VirtualDirectoryImpl.disallowRootAccess(JetTestCaseBuilder.getHomeDirectory());
-=======
-        KotlinInternalMode.OBJECT$.setEnabled(kotlinInternalModeOriginalValue);
-        VfsRootAccess.disallowRootAccess(JetTestCaseBuilder.getHomeDirectory());
->>>>>>> 44084de3
 
         Set<JetFile> builtInsSources = getProject().getComponent(BuiltInsReferenceResolver.class).getBuiltInsSources();
         FileManager fileManager = ((PsiManagerEx) PsiManager.getInstance(getProject())).getFileManager();
